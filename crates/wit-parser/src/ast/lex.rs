use anyhow::{bail, Result};
use std::char;
use std::convert::TryFrom;
use std::fmt;
use std::str;
use unicode_xid::UnicodeXID;

use self::Token::*;

#[derive(Clone)]
pub struct Tokenizer<'a> {
    input: &'a str,
    span_offset: u32,
    chars: CrlfFold<'a>,
}

#[derive(Clone)]
struct CrlfFold<'a> {
    chars: str::CharIndices<'a>,
}

/// A span, designating a range of bytes where a token is located.
#[derive(Eq, PartialEq, Debug, Clone, Copy)]
pub struct Span {
    /// The start of the range.
    pub start: u32,
    /// The end of the range (exclusive).
    pub end: u32,
}

#[derive(Eq, PartialEq, Debug, Copy, Clone)]
pub enum Token {
    Whitespace,
    Comment,

    Equals,
    Comma,
    Colon,
    Period,
    Semicolon,
    LeftParen,
    RightParen,
    LeftBrace,
    RightBrace,
    LessThan,
    GreaterThan,
    RArrow,
    Star,
    At,
    Slash,
    Plus,
    Minus,

    Use,
    Type,
    Func,
    U8,
    U16,
    U32,
    U64,
    S8,
    S16,
    S32,
    S64,
    Float32,
    Float64,
    Char,
    Record,
    Resource,
    Shared,
    Flags,
    Variant,
    Enum,
    Union,
    Bool,
    String_,
    Option_,
    Result_,
    Future,
    Stream,
    List,
    Underscore,
    As,
    From_,
    Static,
    Interface,
    Tuple,
    Import,
    Export,
    World,
    Package,

    Resource,
    Rc,
    Owned,
    Borrowed,

    Id,
    ExplicitId,

    Integer,
}

#[derive(Eq, PartialEq, Debug)]
#[allow(dead_code)]
pub enum Error {
    InvalidCharInId(u32, char),
    IdPartEmpty(u32),
    InvalidEscape(u32, char),
    Unexpected(u32, char),
    UnterminatedComment(u32),
    Wanted {
        at: u32,
        expected: &'static str,
        found: &'static str,
    },
}

impl<'a> Tokenizer<'a> {
    pub fn new(input: &'a str, span_offset: u32) -> Result<Tokenizer<'a>> {
        detect_invalid_input(input)?;

        let mut t = Tokenizer {
            input,
            span_offset,
            chars: CrlfFold {
                chars: input.char_indices(),
            },
        };
        // Eat utf-8 BOM
        t.eatc('\u{feff}');
        Ok(t)
    }

    pub fn input(&self) -> &'a str {
        self.input
    }

    pub fn get_span(&self, span: Span) -> &'a str {
        let start = usize::try_from(span.start - self.span_offset).unwrap();
        let end = usize::try_from(span.end - self.span_offset).unwrap();
        &self.input[start..end]
    }

    pub fn parse_id(&self, span: Span) -> Result<&'a str> {
        let ret = self.get_span(span);
        validate_id(span.start, &ret)?;
        Ok(ret)
    }

    pub fn parse_explicit_id(&self, span: Span) -> Result<&'a str> {
        let token = self.get_span(span);
        let id_part = token.strip_prefix('%').unwrap();
        validate_id(span.start, id_part)?;
        Ok(id_part)
    }

    pub fn next(&mut self) -> Result<Option<(Span, Token)>, Error> {
        loop {
            match self.next_raw()? {
                Some((_, Token::Whitespace)) | Some((_, Token::Comment)) => {}
                other => break Ok(other),
            }
        }
    }

    pub fn next_raw(&mut self) -> Result<Option<(Span, Token)>, Error> {
        let (str_start, ch) = match self.chars.next() {
            Some(pair) => pair,
            None => return Ok(None),
        };
        let start = self.span_offset + u32::try_from(str_start).unwrap();
        let token = match ch {
            '\n' | '\t' | ' ' => {
                // Eat all contiguous whitespace tokens
                while self.eatc(' ') || self.eatc('\t') || self.eatc('\n') {}
                Whitespace
            }
            '/' => {
                // Eat a line comment if it's `//...`
                if self.eatc('/') {
                    for (_, ch) in &mut self.chars {
                        if ch == '\n' {
                            break;
                        }
                    }
                    Comment
                // eat a block comment if it's `/*...`
                } else if self.eatc('*') {
                    let mut depth = 1;
                    while depth > 0 {
                        let (_, ch) = match self.chars.next() {
                            Some(pair) => pair,
                            None => return Err(Error::UnterminatedComment(start)),
                        };
                        match ch {
                            '/' if self.eatc('*') => depth += 1,
                            '*' if self.eatc('/') => depth -= 1,
                            _ => {}
                        }
                    }
                    Comment
                } else {
                    Slash
                }
            }
            '=' => Equals,
            ',' => Comma,
            ':' => Colon,
            '.' => Period,
            ';' => Semicolon,
            '(' => LeftParen,
            ')' => RightParen,
            '{' => LeftBrace,
            '}' => RightBrace,
            '<' => LessThan,
            '>' => GreaterThan,
            '*' => Star,
            '@' => At,
            '-' => {
                if self.eatc('>') {
                    RArrow
                } else {
                    Minus
                }
            }
            '+' => Plus,
            '%' => {
                let mut iter = self.chars.clone();
                if let Some((_, ch)) = iter.next() {
                    if is_keylike_start(ch) {
                        self.chars = iter.clone();
                        while let Some((_, ch)) = iter.next() {
                            if !is_keylike_continue(ch) {
                                break;
                            }
                            self.chars = iter.clone();
                        }
                    }
                }
                ExplicitId
            }
            ch if is_keylike_start(ch) => {
                let remaining = self.chars.chars.as_str().len();
                let mut iter = self.chars.clone();
                while let Some((_, ch)) = iter.next() {
                    if !is_keylike_continue(ch) {
                        break;
                    }
                    self.chars = iter.clone();
                }
                let str_end =
                    str_start + ch.len_utf8() + (remaining - self.chars.chars.as_str().len());
                match &self.input[str_start..str_end] {
                    "use" => Use,
                    "type" => Type,
                    "func" => Func,
                    "u8" => U8,
                    "u16" => U16,
                    "u32" => U32,
                    "u64" => U64,
                    "s8" => S8,
                    "s16" => S16,
                    "s32" => S32,
                    "s64" => S64,
                    "float32" => Float32,
                    "float64" => Float64,
                    "char" => Char,
                    "resource" => Resource,
<<<<<<< HEAD
                    "rc" => Rc,
                    "owned" => Owned,
                    "borrowed" => Borrowed,
=======
                    "shared" => Shared,
>>>>>>> 7f018950
                    "record" => Record,
                    "flags" => Flags,
                    "variant" => Variant,
                    "enum" => Enum,
                    "union" => Union,
                    "bool" => Bool,
                    "string" => String_,
                    "option" => Option_,
                    "result" => Result_,
                    "future" => Future,
                    "stream" => Stream,
                    "list" => List,
                    "_" => Underscore,
                    "as" => As,
                    "from" => From_,
                    "static" => Static,
                    "interface" => Interface,
                    "tuple" => Tuple,
                    "world" => World,
                    "import" => Import,
                    "export" => Export,
                    "package" => Package,
                    _ => Id,
                }
            }

            ch if ch.is_ascii_digit() => {
                let mut iter = self.chars.clone();
                while let Some((_, ch)) = iter.next() {
                    if !ch.is_ascii_digit() {
                        break;
                    }
                    self.chars = iter.clone();
                }

                Integer
            }

            ch => return Err(Error::Unexpected(start, ch)),
        };
        let end = match self.chars.clone().next() {
            Some((i, _)) => i,
            None => self.input.len(),
        };

        let end = self.span_offset + u32::try_from(end).unwrap();
        Ok(Some((Span { start, end }, token)))
    }

    pub fn eat(&mut self, expected: Token) -> Result<bool, Error> {
        let mut other = self.clone();
        match other.next()? {
            Some((_span, found)) if expected == found => {
                *self = other;
                Ok(true)
            }
            Some(_) => Ok(false),
            None => Ok(false),
        }
    }

    pub fn expect(&mut self, expected: Token) -> Result<Span, Error> {
        match self.next()? {
            Some((span, found)) => {
                if expected == found {
                    Ok(span)
                } else {
                    Err(Error::Wanted {
                        at: span.start,
                        expected: expected.describe(),
                        found: found.describe(),
                    })
                }
            }
            None => Err(Error::Wanted {
                at: self.span_offset + u32::try_from(self.input.len()).unwrap(),
                expected: expected.describe(),
                found: "eof",
            }),
        }
    }

    fn eatc(&mut self, ch: char) -> bool {
        let mut iter = self.chars.clone();
        match iter.next() {
            Some((_, ch2)) if ch == ch2 => {
                self.chars = iter;
                true
            }
            _ => false,
        }
    }
}

impl<'a> Iterator for CrlfFold<'a> {
    type Item = (usize, char);

    fn next(&mut self) -> Option<(usize, char)> {
        self.chars.next().map(|(i, c)| {
            if c == '\r' {
                let mut attempt = self.chars.clone();
                if let Some((_, '\n')) = attempt.next() {
                    self.chars = attempt;
                    return (i, '\n');
                }
            }
            (i, c)
        })
    }
}

fn detect_invalid_input(input: &str) -> Result<()> {
    // Disallow specific codepoints.
    let mut line = 1;
    for ch in input.chars() {
        match ch {
            '\n' => line += 1,
            '\r' | '\t' => {}

            // Bidirectional override codepoints can be used to craft source code that
            // appears to have a different meaning than its actual meaning. See
            // [CVE-2021-42574] for background and motivation.
            //
            // [CVE-2021-42574]: https://cve.mitre.org/cgi-bin/cvename.cgi?name=CVE-2021-42574
            '\u{202a}' | '\u{202b}' | '\u{202c}' | '\u{202d}' | '\u{202e}' | '\u{2066}'
            | '\u{2067}' | '\u{2068}' | '\u{2069}' => {
                bail!(
                    "Input contains bidirectional override codepoint {:?} at line {}",
                    ch.escape_unicode(),
                    line
                );
            }

            // Disallow several characters which are deprecated or discouraged in Unicode.
            //
            // U+149 deprecated; see Unicode 13.0.0, sec. 7.1 Latin, Compatibility Digraphs.
            // U+673 deprecated; see Unicode 13.0.0, sec. 9.2 Arabic, Additional Vowel Marks.
            // U+F77 and U+F79 deprecated; see Unicode 13.0.0, sec. 13.4 Tibetan, Vowels.
            // U+17A3 and U+17A4 deprecated, and U+17B4 and U+17B5 discouraged; see
            // Unicode 13.0.0, sec. 16.4 Khmer, Characters Whose Use Is Discouraged.
            '\u{149}' | '\u{673}' | '\u{f77}' | '\u{f79}' | '\u{17a3}' | '\u{17a4}'
            | '\u{17b4}' | '\u{17b5}' => {
                bail!(
                    "Codepoint {:?} at line {} is discouraged by Unicode",
                    ch.escape_unicode(),
                    line
                );
            }

            // Disallow control codes other than the ones explicitly recognized above,
            // so that viewing a wit file on a terminal doesn't have surprising side
            // effects or appear to have a different meaning than its actual meaning.
            ch if ch.is_control() => {
                bail!("Control code '{}' at line {}", ch.escape_unicode(), line);
            }

            _ => {}
        }
    }

    Ok(())
}

fn is_keylike_start(ch: char) -> bool {
    // Lex any XID start, `_`, or '-'. These aren't all valid identifier chars,
    // but we'll diagnose that after we've lexed the full string.
    UnicodeXID::is_xid_start(ch) || ch == '_' || ch == '-'
}

fn is_keylike_continue(ch: char) -> bool {
    // Lex any XID continue (which includes `_`) or '-'.
    UnicodeXID::is_xid_continue(ch) || ch == '-'
}

pub fn validate_id(start: u32, id: &str) -> Result<(), Error> {
    // IDs must have at least one part.
    if id.is_empty() {
        return Err(Error::IdPartEmpty(start));
    }

    // Ids consist of parts separated by '-'s.
    for part in id.split('-') {
        // Parts must be non-empty and contain either all ASCII lowercase or
        // all ASCII uppercase.
        let upper = match part.chars().next() {
            None => return Err(Error::IdPartEmpty(start)),
            Some(first) => {
                if first.is_ascii_lowercase() {
                    false
                } else if first.is_ascii_uppercase() {
                    true
                } else {
                    return Err(Error::InvalidCharInId(start, first));
                }
            }
        };

        for ch in part.chars() {
            if ch.is_ascii_digit() {
                // Digits are accepted in both uppercase and lowercase segments.
            } else if upper {
                if !ch.is_ascii_uppercase() {
                    return Err(Error::InvalidCharInId(start, ch));
                }
            } else if !ch.is_ascii_lowercase() {
                return Err(Error::InvalidCharInId(start, ch));
            }
        }
    }

    Ok(())
}

impl Token {
    pub fn describe(&self) -> &'static str {
        match self {
            Whitespace => "whitespace",
            Comment => "a comment",
            Equals => "'='",
            Comma => "','",
            Colon => "':'",
            Period => "'.'",
            Semicolon => "';'",
            LeftParen => "'('",
            RightParen => "')'",
            LeftBrace => "'{'",
            RightBrace => "'}'",
            LessThan => "'<'",
            GreaterThan => "'>'",
            Use => "keyword `use`",
            Type => "keyword `type`",
            Func => "keyword `func`",
            U8 => "keyword `u8`",
            U16 => "keyword `u16`",
            U32 => "keyword `u32`",
            U64 => "keyword `u64`",
            S8 => "keyword `s8`",
            S16 => "keyword `s16`",
            S32 => "keyword `s32`",
            S64 => "keyword `s64`",
            Float32 => "keyword `float32`",
            Float64 => "keyword `float64`",
            Char => "keyword `char`",
<<<<<<< HEAD
            Rc => "keyword `rc`",
            Owned => "keyword `owned`",
            Borrowed => "keyword `borrowed`",
=======
            Shared => "keyword `shared`",
>>>>>>> 7f018950
            Resource => "keyword `resource`",
            Record => "keyword `record`",
            Flags => "keyword `flags`",
            Variant => "keyword `variant`",
            Enum => "keyword `enum`",
            Union => "keyword `union`",
            Bool => "keyword `bool`",
            String_ => "keyword `string`",
            Option_ => "keyword `option`",
            Result_ => "keyword `result`",
            Future => "keyword `future`",
            Stream => "keyword `stream`",
            List => "keyword `list`",
            Underscore => "keyword `_`",
            Id => "an identifier",
            ExplicitId => "an '%' identifier",
            RArrow => "`->`",
            Star => "`*`",
            At => "`@`",
            Slash => "`/`",
            Plus => "`+`",
            Minus => "`-`",
            As => "keyword `as`",
            From_ => "keyword `from`",
            Static => "keyword `static`",
            Interface => "keyword `interface`",
            Tuple => "keyword `tuple`",
            Import => "keyword `import`",
            Export => "keyword `export`",
            World => "keyword `world`",
            Package => "keyword `package`",
            Integer => "an integer",
        }
    }
}

impl std::error::Error for Error {}

impl fmt::Display for Error {
    fn fmt(&self, f: &mut fmt::Formatter<'_>) -> fmt::Result {
        match self {
            Error::Unexpected(_, ch) => write!(f, "unexpected character {:?}", ch),
            Error::UnterminatedComment(_) => write!(f, "unterminated block comment"),
            Error::Wanted {
                expected, found, ..
            } => write!(f, "expected {}, found {}", expected, found),
            Error::InvalidCharInId(_, ch) => write!(f, "invalid character in identifier {:?}", ch),
            Error::IdPartEmpty(_) => write!(f, "identifiers must have characters between '-'s"),
            Error::InvalidEscape(_, ch) => write!(f, "invalid escape in string {:?}", ch),
        }
    }
}

#[test]
fn test_validate_id() {
    validate_id(0, "apple").unwrap();
    validate_id(0, "apple-pear").unwrap();
    validate_id(0, "apple-pear-grape").unwrap();
    validate_id(0, "a0").unwrap();
    validate_id(0, "a").unwrap();
    validate_id(0, "a-a").unwrap();
    validate_id(0, "bool").unwrap();
    validate_id(0, "APPLE").unwrap();
    validate_id(0, "APPLE-PEAR").unwrap();
    validate_id(0, "APPLE-PEAR-GRAPE").unwrap();
    validate_id(0, "apple-PEAR-grape").unwrap();
    validate_id(0, "APPLE-pear-GRAPE").unwrap();
    validate_id(0, "ENOENT").unwrap();
    validate_id(0, "is-XML").unwrap();

    assert!(validate_id(0, "").is_err());
    assert!(validate_id(0, "0").is_err());
    assert!(validate_id(0, "%").is_err());
    assert!(validate_id(0, "$").is_err());
    assert!(validate_id(0, "0a").is_err());
    assert!(validate_id(0, ".").is_err());
    assert!(validate_id(0, "·").is_err());
    assert!(validate_id(0, "a a").is_err());
    assert!(validate_id(0, "_").is_err());
    assert!(validate_id(0, "-").is_err());
    assert!(validate_id(0, "a-").is_err());
    assert!(validate_id(0, "-a").is_err());
    assert!(validate_id(0, "Apple").is_err());
    assert!(validate_id(0, "applE").is_err());
    assert!(validate_id(0, "-apple-pear").is_err());
    assert!(validate_id(0, "apple-pear-").is_err());
    assert!(validate_id(0, "apple_pear").is_err());
    assert!(validate_id(0, "apple.pear").is_err());
    assert!(validate_id(0, "apple pear").is_err());
    assert!(validate_id(0, "apple/pear").is_err());
    assert!(validate_id(0, "apple|pear").is_err());
    assert!(validate_id(0, "apple-Pear").is_err());
    assert!(validate_id(0, "apple-0").is_err());
    assert!(validate_id(0, "()()").is_err());
    assert!(validate_id(0, "").is_err());
    assert!(validate_id(0, "*").is_err());
    assert!(validate_id(0, "apple\u{5f3}pear").is_err());
    assert!(validate_id(0, "apple\u{200c}pear").is_err());
    assert!(validate_id(0, "apple\u{200d}pear").is_err());
    assert!(validate_id(0, "apple--pear").is_err());
    assert!(validate_id(0, "_apple").is_err());
    assert!(validate_id(0, "apple_").is_err());
    assert!(validate_id(0, "_Znwj").is_err());
    assert!(validate_id(0, "__i386").is_err());
    assert!(validate_id(0, "__i386__").is_err());
    assert!(validate_id(0, "Москва").is_err());
    assert!(validate_id(0, "garçon-hühnervögel-Москва-東京").is_err());
    assert!(validate_id(0, "😼").is_err(), "non-identifier");
    assert!(validate_id(0, "\u{212b}").is_err(), "non-ascii");
}

#[test]
fn test_tokenizer() {
    fn collect(s: &str) -> Result<Vec<Token>> {
        let mut t = Tokenizer::new(s, 0)?;
        let mut tokens = Vec::new();
        while let Some(token) = t.next()? {
            tokens.push(token.1);
        }
        Ok(tokens)
    }

    assert_eq!(collect("").unwrap(), vec![]);
    assert_eq!(collect("_").unwrap(), vec![Token::Underscore]);
    assert_eq!(collect("apple").unwrap(), vec![Token::Id]);
    assert_eq!(collect("apple-pear").unwrap(), vec![Token::Id]);
    assert_eq!(collect("apple--pear").unwrap(), vec![Token::Id]);
    assert_eq!(collect("apple-Pear").unwrap(), vec![Token::Id]);
    assert_eq!(collect("apple-pear-grape").unwrap(), vec![Token::Id]);
    assert_eq!(collect("apple pear").unwrap(), vec![Token::Id, Token::Id]);
    assert_eq!(collect("_a_p_p_l_e_").unwrap(), vec![Token::Id]);
    assert_eq!(collect("garçon").unwrap(), vec![Token::Id]);
    assert_eq!(collect("hühnervögel").unwrap(), vec![Token::Id]);
    assert_eq!(collect("москва").unwrap(), vec![Token::Id]);
    assert_eq!(collect("東京").unwrap(), vec![Token::Id]);
    assert_eq!(
        collect("garçon-hühnervögel-москва-東京").unwrap(),
        vec![Token::Id]
    );
    assert_eq!(collect("a0").unwrap(), vec![Token::Id]);
    assert_eq!(collect("a").unwrap(), vec![Token::Id]);
    assert_eq!(collect("%a").unwrap(), vec![Token::ExplicitId]);
    assert_eq!(collect("%a-a").unwrap(), vec![Token::ExplicitId]);
    assert_eq!(collect("%bool").unwrap(), vec![Token::ExplicitId]);
    assert_eq!(collect("%").unwrap(), vec![Token::ExplicitId]);
    assert_eq!(collect("APPLE").unwrap(), vec![Token::Id]);
    assert_eq!(collect("APPLE-PEAR").unwrap(), vec![Token::Id]);
    assert_eq!(collect("APPLE-PEAR-GRAPE").unwrap(), vec![Token::Id]);
    assert_eq!(collect("apple-PEAR-grape").unwrap(), vec![Token::Id]);
    assert_eq!(collect("APPLE-pear-GRAPE").unwrap(), vec![Token::Id]);
    assert_eq!(collect("ENOENT").unwrap(), vec![Token::Id]);
    assert_eq!(collect("is-XML").unwrap(), vec![Token::Id]);

    assert_eq!(collect("func").unwrap(), vec![Token::Func]);
    assert_eq!(
        collect("a: func()").unwrap(),
        vec![
            Token::Id,
            Token::Colon,
            Token::Func,
            Token::LeftParen,
            Token::RightParen
        ]
    );

    assert_eq!(collect("resource").unwrap(), vec![Token::Resource]);

<<<<<<< HEAD
    assert_eq!(collect("rc").unwrap(), vec![Token::Rc]);
    assert_eq!(
        collect("rc<some-id>").unwrap(),
        vec![Token::Rc, Token::LessThan, Token::Id, Token::GreaterThan]
    );

    assert_eq!(collect("owned").unwrap(), vec![Token::Rc]);
    assert_eq!(
        collect("owned<some-id>").unwrap(),
        vec![Token::Owned, Token::LessThan, Token::Id, Token::GreaterThan]
    );

    assert_eq!(collect("borrowed").unwrap(), vec![Token::Rc]);
    assert_eq!(
        collect("borrowed<some-id>").unwrap(),
        vec![
            Token::Borrowed,
=======
    assert_eq!(collect("shared").unwrap(), vec![Token::Shared]);
    assert_eq!(
        collect("shared<some-id>").unwrap(),
        vec![
            Token::Shared,
>>>>>>> 7f018950
            Token::LessThan,
            Token::Id,
            Token::GreaterThan
        ]
    );

    assert!(collect("\u{149}").is_err(), "strongly discouraged");
    assert!(collect("\u{673}").is_err(), "strongly discouraged");
    assert!(collect("\u{17a3}").is_err(), "strongly discouraged");
    assert!(collect("\u{17a4}").is_err(), "strongly discouraged");
    assert!(collect("\u{202a}").is_err(), "bidirectional override");
    assert!(collect("\u{2068}").is_err(), "bidirectional override");
    assert!(collect("\u{0}").is_err(), "control code");
    assert!(collect("\u{b}").is_err(), "control code");
    assert!(collect("\u{c}").is_err(), "control code");
    assert!(collect("\u{85}").is_err(), "control code");
}<|MERGE_RESOLUTION|>--- conflicted
+++ resolved
@@ -267,13 +267,9 @@
                     "float64" => Float64,
                     "char" => Char,
                     "resource" => Resource,
-<<<<<<< HEAD
                     "rc" => Rc,
                     "owned" => Owned,
                     "borrowed" => Borrowed,
-=======
-                    "shared" => Shared,
->>>>>>> 7f018950
                     "record" => Record,
                     "flags" => Flags,
                     "variant" => Variant,
@@ -517,13 +513,9 @@
             Float32 => "keyword `float32`",
             Float64 => "keyword `float64`",
             Char => "keyword `char`",
-<<<<<<< HEAD
             Rc => "keyword `rc`",
             Owned => "keyword `owned`",
             Borrowed => "keyword `borrowed`",
-=======
-            Shared => "keyword `shared`",
->>>>>>> 7f018950
             Resource => "keyword `resource`",
             Record => "keyword `record`",
             Flags => "keyword `flags`",
@@ -691,7 +683,6 @@
 
     assert_eq!(collect("resource").unwrap(), vec![Token::Resource]);
 
-<<<<<<< HEAD
     assert_eq!(collect("rc").unwrap(), vec![Token::Rc]);
     assert_eq!(
         collect("rc<some-id>").unwrap(),
@@ -709,13 +700,6 @@
         collect("borrowed<some-id>").unwrap(),
         vec![
             Token::Borrowed,
-=======
-    assert_eq!(collect("shared").unwrap(), vec![Token::Shared]);
-    assert_eq!(
-        collect("shared<some-id>").unwrap(),
-        vec![
-            Token::Shared,
->>>>>>> 7f018950
             Token::LessThan,
             Token::Id,
             Token::GreaterThan
