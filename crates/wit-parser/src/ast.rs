use crate::{Error, UnresolvedPackage};
use anyhow::{bail, Context, Result};
use lex::{Span, Token, Tokenizer};
use semver::Version;
use std::borrow::Cow;
use std::convert::TryFrom;
use std::fmt;
use std::path::{Path, PathBuf};

pub mod lex;

pub use resolve::Resolver;
mod resolve;
pub mod toposort;

pub use lex::validate_id;

pub struct Ast<'a> {
    package_id: Option<PackageName<'a>>,
    items: Vec<AstItem<'a>>,
}

impl<'a> Ast<'a> {
    pub fn parse(lexer: &mut Tokenizer<'a>) -> Result<Self> {
        let mut items = Vec::new();
        let mut package_id = None;
        if lexer.eat(Token::Package)? {
            package_id = Some(PackageName::parse(lexer)?);
        }
        while lexer.clone().next()?.is_some() {
            let docs = parse_docs(lexer)?;
            items.push(AstItem::parse(lexer, docs)?);
        }
        Ok(Self { package_id, items })
    }

    fn for_each_path<'b>(
        &'b self,
        mut f: impl FnMut(Option<&'b Id<'a>>, &'b UsePath<'a>, Option<&'b [UseName<'a>]>) -> Result<()>,
    ) -> Result<()> {
        for item in self.items.iter() {
            match item {
                AstItem::World(world) => {
                    // Visit imports here first before exports to help preserve
                    // round-tripping of documents because printing a world puts
                    // imports first but textually they can be listed with
                    // exports first.
                    let mut imports = Vec::new();
                    let mut exports = Vec::new();
                    for item in world.items.iter() {
                        match item {
                            WorldItem::Use(u) => f(None, &u.from, Some(&u.names))?,
                            WorldItem::Type(_) => {}
                            WorldItem::Import(Import { kind, .. }) => imports.push(kind),
                            WorldItem::Export(Export { kind, .. }) => exports.push(kind),
                        }
                    }

                    let mut visit_kind = |kind: &'b ExternKind<'a>| match kind {
                        ExternKind::Interface(_, items) => {
                            for item in items {
                                match item {
                                    InterfaceItem::Use(u) => f(None, &u.from, Some(&u.names))?,
                                    _ => {}
                                }
                            }
                            Ok(())
                        }
                        ExternKind::Path(path) => f(None, path, None),
                        ExternKind::Func(..) => Ok(()),
                    };

                    for kind in imports {
                        visit_kind(kind)?;
                    }
                    for kind in exports {
                        visit_kind(kind)?;
                    }
                }
                AstItem::Interface(i) => {
                    for item in i.items.iter() {
                        match item {
                            InterfaceItem::Use(u) => f(Some(&i.name), &u.from, Some(&u.names))?,
                            _ => {}
                        }
                    }
                }
                AstItem::Use(u) => {
                    f(None, &u.item, None)?;
                }
            }
        }
        Ok(())
    }
}

enum AstItem<'a> {
    Interface(Interface<'a>),
    World(World<'a>),
    Use(ToplevelUse<'a>),
}

impl<'a> AstItem<'a> {
    fn parse(tokens: &mut Tokenizer<'a>, docs: Docs<'a>) -> Result<Self> {
        match tokens.clone().next()? {
            Some((_span, Token::Interface)) => Interface::parse(tokens, docs).map(Self::Interface),
            Some((_span, Token::World)) => World::parse(tokens, docs).map(Self::World),
            Some((_span, Token::Use)) => ToplevelUse::parse(tokens).map(Self::Use),
            other => Err(err_expected(tokens, "`world`, `interface` or `use`", other).into()),
        }
    }
}

#[derive(Debug, Clone)]
struct PackageName<'a> {
    span: Span,
    namespace: Id<'a>,
    name: Id<'a>,
    version: Option<(Span, Version)>,
}

impl<'a> PackageName<'a> {
    fn parse(tokens: &mut Tokenizer<'a>) -> Result<Self> {
        let namespace = parse_id(tokens)?;
        tokens.expect(Token::Colon)?;
        let name = parse_id(tokens)?;
        let version = parse_opt_version(tokens)?;
        Ok(PackageName {
            span: Span {
                start: namespace.span.start,
                end: version
                    .as_ref()
                    .map(|(s, _)| s.end)
                    .unwrap_or(name.span.end),
            },
            namespace,
            name,
            version,
        })
    }

    fn package_name(&self) -> crate::PackageName {
        crate::PackageName {
            namespace: self.namespace.name.to_string(),
            name: self.name.name.to_string(),
            version: self.version.as_ref().map(|(_, v)| v.clone()),
        }
    }
}

struct ToplevelUse<'a> {
    item: UsePath<'a>,
    as_: Option<Id<'a>>,
}

impl<'a> ToplevelUse<'a> {
    fn parse(tokens: &mut Tokenizer<'a>) -> Result<Self> {
        tokens.expect(Token::Use)?;
        let item = UsePath::parse(tokens)?;
        let as_ = if tokens.eat(Token::As)? {
            Some(parse_id(tokens)?)
        } else {
            None
        };
        Ok(ToplevelUse { item, as_ })
    }
}

struct World<'a> {
    docs: Docs<'a>,
    name: Id<'a>,
    items: Vec<WorldItem<'a>>,
}

impl<'a> World<'a> {
    fn parse(tokens: &mut Tokenizer<'a>, docs: Docs<'a>) -> Result<Self> {
        tokens.expect(Token::World)?;
        let name = parse_id(tokens)?;
        let items = Self::parse_items(tokens)?;
        Ok(World { docs, name, items })
    }

    fn parse_items(tokens: &mut Tokenizer<'a>) -> Result<Vec<WorldItem<'a>>> {
        tokens.expect(Token::LeftBrace)?;
        let mut items = Vec::new();
        loop {
            let docs = parse_docs(tokens)?;
            if tokens.eat(Token::RightBrace)? {
                break;
            }
            items.push(WorldItem::parse(tokens, docs)?);
        }
        Ok(items)
    }
}

enum WorldItem<'a> {
    Import(Import<'a>),
    Export(Export<'a>),
    Use(Use<'a>),
    Type(TypeDef<'a>),
}

impl<'a> WorldItem<'a> {
    fn parse(tokens: &mut Tokenizer<'a>, docs: Docs<'a>) -> Result<WorldItem<'a>> {
        match tokens.clone().next()? {
            Some((_span, Token::Import)) => Import::parse(tokens, docs).map(WorldItem::Import),
            Some((_span, Token::Export)) => Export::parse(tokens, docs).map(WorldItem::Export),
            Some((_span, Token::Use)) => Use::parse(tokens).map(WorldItem::Use),
            Some((_span, Token::Type)) => TypeDef::parse(tokens, docs).map(WorldItem::Type),
            Some((_span, Token::Flags)) => TypeDef::parse_flags(tokens, docs).map(WorldItem::Type),
            Some((_span, Token::Resource)) => {
                TypeDef::parse_resource(tokens, docs).map(WorldItem::Type)
            }
            Some((_span, Token::Record)) => {
                TypeDef::parse_record(tokens, docs).map(WorldItem::Type)
            }
            Some((_span, Token::Variant)) => {
                TypeDef::parse_variant(tokens, docs).map(WorldItem::Type)
            }
            Some((_span, Token::Union)) => TypeDef::parse_union(tokens, docs).map(WorldItem::Type),
            Some((_span, Token::Enum)) => TypeDef::parse_enum(tokens, docs).map(WorldItem::Type),
            other => Err(err_expected(
                tokens,
                "`import`, `export`, `use`, or type definition",
                other,
            )
            .into()),
        }
    }
}

struct Import<'a> {
    docs: Docs<'a>,
    kind: ExternKind<'a>,
}

impl<'a> Import<'a> {
    fn parse(tokens: &mut Tokenizer<'a>, docs: Docs<'a>) -> Result<Import<'a>> {
        tokens.expect(Token::Import)?;
        let kind = ExternKind::parse(tokens)?;
        Ok(Import { docs, kind })
    }
}

struct Export<'a> {
    docs: Docs<'a>,
    kind: ExternKind<'a>,
}

impl<'a> Export<'a> {
    fn parse(tokens: &mut Tokenizer<'a>, docs: Docs<'a>) -> Result<Export<'a>> {
        tokens.expect(Token::Export)?;
        let kind = ExternKind::parse(tokens)?;
        Ok(Export { docs, kind })
    }
}

enum ExternKind<'a> {
    Interface(Id<'a>, Vec<InterfaceItem<'a>>),
    Path(UsePath<'a>),
    Func(Id<'a>, Func<'a>),
}

impl<'a> ExternKind<'a> {
    fn parse(tokens: &mut Tokenizer<'a>) -> Result<ExternKind<'a>> {
        // Create a copy of the token stream to test out if this is a function
        // or an interface import. In those situations the token stream gets
        // reset to the state of the clone and we continue down those paths.
        //
        // If neither a function nor an interface appears here though then the
        // clone is thrown away and the original token stream is parsed for an
        // interface. This will redo the original ID parse and the original
        // colon parse, but that shouldn't be too too bad perf-wise.
        let mut clone = tokens.clone();
        let id = parse_id(&mut clone)?;
        if clone.eat(Token::Colon)? {
            // import foo: func(...)
            if clone.clone().eat(Token::Func)? {
                *tokens = clone;
                return Ok(ExternKind::Func(id, Func::parse(tokens)?));
            }

            // import foo: interface { ... }
            if clone.eat(Token::Interface)? {
                *tokens = clone;
                return Ok(ExternKind::Interface(id, Interface::parse_items(tokens)?));
            }
        }

        // import foo
        // import foo/bar
        // import foo:bar/baz
        Ok(ExternKind::Path(UsePath::parse(tokens)?))
    }

    fn span(&self) -> Span {
        match self {
            ExternKind::Interface(id, _) => id.span,
            ExternKind::Path(UsePath::Id(id)) => id.span,
            ExternKind::Path(UsePath::Package { name, .. }) => name.span,
            ExternKind::Func(id, _) => id.span,
        }
    }
}

struct Interface<'a> {
    docs: Docs<'a>,
    name: Id<'a>,
    items: Vec<InterfaceItem<'a>>,
}

impl<'a> Interface<'a> {
    fn parse(tokens: &mut Tokenizer<'a>, docs: Docs<'a>) -> Result<Self> {
        tokens.expect(Token::Interface)?;
        let name = parse_id(tokens)?;
        let items = Self::parse_items(tokens)?;
        Ok(Interface { docs, name, items })
    }

    pub(super) fn parse_items(tokens: &mut Tokenizer<'a>) -> Result<Vec<InterfaceItem<'a>>> {
        tokens.expect(Token::LeftBrace)?;
        let mut items = Vec::new();
        loop {
            let docs = parse_docs(tokens)?;
            if tokens.eat(Token::RightBrace)? {
                break;
            }
            items.push(InterfaceItem::parse(tokens, docs)?);
        }
        Ok(items)
    }
}

enum InterfaceItem<'a> {
    TypeDef(TypeDef<'a>),
    Value(Value<'a>),
    Use(Use<'a>),
}

struct Use<'a> {
    from: UsePath<'a>,
    names: Vec<UseName<'a>>,
}

#[derive(Debug)]
enum UsePath<'a> {
    Id(Id<'a>),
    Package { id: PackageName<'a>, name: Id<'a> },
}

impl<'a> UsePath<'a> {
    fn parse(tokens: &mut Tokenizer<'a>) -> Result<Self> {
        let id = parse_id(tokens)?;
        if tokens.eat(Token::Colon)? {
            // `foo:bar/baz@1.0`
            let namespace = id;
            let pkg_name = parse_id(tokens)?;
            tokens.expect(Token::Slash)?;
            let name = parse_id(tokens)?;
            let version = parse_opt_version(tokens)?;
            Ok(UsePath::Package {
                id: PackageName {
                    span: Span {
                        start: namespace.span.start,
                        end: pkg_name.span.end,
                    },
                    namespace,
                    name: pkg_name,
                    version,
                },
                name,
            })
        } else {
            // `foo`
            Ok(UsePath::Id(id))
        }
    }

    fn name(&self) -> &Id<'a> {
        match self {
            UsePath::Id(id) => id,
            UsePath::Package { name, .. } => name,
        }
    }
}

struct UseName<'a> {
    name: Id<'a>,
    as_: Option<Id<'a>>,
}

impl<'a> Use<'a> {
    fn parse(tokens: &mut Tokenizer<'a>) -> Result<Self> {
        tokens.expect(Token::Use)?;
        let from = UsePath::parse(tokens)?;
        tokens.expect(Token::Period)?;
        tokens.expect(Token::LeftBrace)?;

        let mut names = Vec::new();
        while !tokens.eat(Token::RightBrace)? {
            let mut name = UseName {
                name: parse_id(tokens)?,
                as_: None,
            };
            if tokens.eat(Token::As)? {
                name.as_ = Some(parse_id(tokens)?);
            }
            names.push(name);
            if !tokens.eat(Token::Comma)? {
                tokens.expect(Token::RightBrace)?;
                break;
            }
        }
        Ok(Use { from, names })
    }
}

#[derive(Debug, Clone)]
pub struct Id<'a> {
    name: &'a str,
    span: Span,
}

impl<'a> From<&'a str> for Id<'a> {
    fn from(s: &'a str) -> Id<'a> {
        Id {
            name: s.into(),
            span: Span { start: 0, end: 0 },
        }
    }
}

#[derive(Default)]
pub struct Docs<'a> {
    docs: Vec<Cow<'a, str>>,
}

struct TypeDef<'a> {
    docs: Docs<'a>,
    name: Id<'a>,
    ty: Type<'a>,
}

enum Type<'a> {
    Bool,
    U8,
    U16,
    U32,
    U64,
    S8,
    S16,
    S32,
    S64,
    Float32,
    Float64,
    Char,
    String,
    Name(Id<'a>),
    List(Box<Type<'a>>),
    Handle(Handle<'a>),
    Resource(Resource<'a>),
    Record(Record<'a>),
    Flags(Flags<'a>),
    Variant(Variant<'a>),
    Tuple(Vec<Type<'a>>),
    Enum(Enum<'a>),
    Option(Box<Type<'a>>),
    Result(Result_<'a>),
    Future(Option<Box<Type<'a>>>),
    Stream(Stream<'a>),
    Union(Union<'a>),
}

enum Handle<'a> {
<<<<<<< HEAD
    Rc { ty: Box<Type<'a>> },
    Owned { ty: Box<Type<'a>> },
    Borrowed { ty: Box<Type<'a>> },
=======
    Shared { ty: Box<Type<'a>> },
>>>>>>> 7f018950
}

struct Resource<'a> {
    methods: Vec<Value<'a>>,
}

struct Record<'a> {
    fields: Vec<Field<'a>>,
}

struct Field<'a> {
    docs: Docs<'a>,
    name: Id<'a>,
    ty: Type<'a>,
}

struct Flags<'a> {
    flags: Vec<Flag<'a>>,
}

struct Flag<'a> {
    docs: Docs<'a>,
    name: Id<'a>,
}

struct Variant<'a> {
    span: Span,
    cases: Vec<Case<'a>>,
}

struct Case<'a> {
    docs: Docs<'a>,
    name: Id<'a>,
    ty: Option<Type<'a>>,
}

struct Enum<'a> {
    span: Span,
    cases: Vec<EnumCase<'a>>,
}

struct EnumCase<'a> {
    docs: Docs<'a>,
    name: Id<'a>,
}

struct Result_<'a> {
    ok: Option<Box<Type<'a>>>,
    err: Option<Box<Type<'a>>>,
}

struct Stream<'a> {
    element: Option<Box<Type<'a>>>,
    end: Option<Box<Type<'a>>>,
}

struct Value<'a> {
    docs: Docs<'a>,
    name: Id<'a>,
    kind: ValueKind<'a>,
}

struct Union<'a> {
    span: Span,
    cases: Vec<UnionCase<'a>>,
}

struct UnionCase<'a> {
    docs: Docs<'a>,
    ty: Type<'a>,
}

type ParamList<'a> = Vec<(Id<'a>, Type<'a>)>;

enum ResultList<'a> {
    Named(ParamList<'a>),
    Anon(Type<'a>),
}

enum ValueKind<'a> {
    Func(Func<'a>),
    Static(Func<'a>),
}

struct Func<'a> {
    params: ParamList<'a>,
    results: ResultList<'a>,
}

impl<'a> Func<'a> {
    fn parse(tokens: &mut Tokenizer<'a>) -> Result<Func<'a>> {
        fn parse_params<'a>(tokens: &mut Tokenizer<'a>, left_paren: bool) -> Result<ParamList<'a>> {
            if left_paren {
                tokens.expect(Token::LeftParen)?;
            };
            parse_list_trailer(tokens, Token::RightParen, |_docs, tokens| {
                let name = parse_id(tokens)?;
                tokens.expect(Token::Colon)?;
                let ty = Type::parse(tokens)?;
                Ok((name, ty))
            })
        }

        tokens.expect(Token::Func)?;
        let params = parse_params(tokens, true)?;
        let results = if tokens.eat(Token::RArrow)? {
            // If we eat a '(', parse the remainder of the named
            // result types. Otherwise parse a single anonymous type.
            if tokens.eat(Token::LeftParen)? {
                let results = parse_params(tokens, false)?;
                ResultList::Named(results)
            } else {
                let ty = Type::parse(tokens)?;
                ResultList::Anon(ty)
            }
        } else {
            ResultList::Named(Vec::new())
        };
        Ok(Func { params, results })
    }
}

impl<'a> ValueKind<'a> {
    fn parse_func(tokens: &mut Tokenizer<'a>) -> Result<ValueKind<'a>> {
        Func::parse(tokens).map(ValueKind::Func)
    }
    fn parse_static(tokens: &mut Tokenizer<'a>) -> Result<ValueKind<'a>> {
        Func::parse(tokens).map(ValueKind::Static)
    }
}

impl<'a> InterfaceItem<'a> {
    fn parse(tokens: &mut Tokenizer<'a>, docs: Docs<'a>) -> Result<InterfaceItem<'a>> {
        match tokens.clone().next()? {
            Some((_span, Token::Type)) => TypeDef::parse(tokens, docs).map(InterfaceItem::TypeDef),
            Some((_span, Token::Flags)) => {
                TypeDef::parse_flags(tokens, docs).map(InterfaceItem::TypeDef)
            }
            Some((_span, Token::Enum)) => {
                TypeDef::parse_enum(tokens, docs).map(InterfaceItem::TypeDef)
            }
            Some((_span, Token::Variant)) => {
                TypeDef::parse_variant(tokens, docs).map(InterfaceItem::TypeDef)
            }
            Some((_span, Token::Resource)) => {
                TypeDef::parse_resource(tokens, docs).map(InterfaceItem::TypeDef)
            }
            Some((_span, Token::Record)) => {
                TypeDef::parse_record(tokens, docs).map(InterfaceItem::TypeDef)
            }
            Some((_span, Token::Union)) => {
                TypeDef::parse_union(tokens, docs).map(InterfaceItem::TypeDef)
            }
            Some((_span, Token::Id)) | Some((_span, Token::ExplicitId)) => {
                Value::parse(tokens, docs).map(InterfaceItem::Value)
            }
            Some((_span, Token::Use)) => Use::parse(tokens).map(InterfaceItem::Use),
            other => Err(err_expected(tokens, "`type`, `resource` or `func`", other).into()),
        }
    }
}

impl<'a> TypeDef<'a> {
    fn parse(tokens: &mut Tokenizer<'a>, docs: Docs<'a>) -> Result<Self> {
        tokens.expect(Token::Type)?;
        let name = parse_id(tokens)?;
        tokens.expect(Token::Equals)?;
        let ty = Type::parse(tokens)?;
        Ok(TypeDef { docs, name, ty })
    }

    fn parse_flags(tokens: &mut Tokenizer<'a>, docs: Docs<'a>) -> Result<Self> {
        tokens.expect(Token::Flags)?;
        let name = parse_id(tokens)?;
        let ty = Type::Flags(Flags {
            flags: parse_list(
                tokens,
                Token::LeftBrace,
                Token::RightBrace,
                |docs, tokens| {
                    let name = parse_id(tokens)?;
                    Ok(Flag { docs, name })
                },
            )?,
        });
        Ok(TypeDef { docs, name, ty })
    }

    fn parse_resource(tokens: &mut Tokenizer<'a>, docs: Docs<'a>) -> Result<Self> {
        tokens.expect(Token::Resource)?;
        let name = parse_id(tokens)?;
        let ty = Type::Resource(Resource {
            methods: parse_list(
                tokens,
                Token::LeftBrace,
                Token::RightBrace,
                |docs, tokens| Ok(Value::parse(tokens, docs)?),
            )?,
        });
        Ok(TypeDef { docs, name, ty })
    }

    fn parse_record(tokens: &mut Tokenizer<'a>, docs: Docs<'a>) -> Result<Self> {
        tokens.expect(Token::Record)?;
        let name = parse_id(tokens)?;
        let ty = Type::Record(Record {
            fields: parse_list(
                tokens,
                Token::LeftBrace,
                Token::RightBrace,
                |docs, tokens| {
                    let name = parse_id(tokens)?;
                    tokens.expect(Token::Colon)?;
                    let ty = Type::parse(tokens)?;
                    Ok(Field { docs, name, ty })
                },
            )?,
        });
        Ok(TypeDef { docs, name, ty })
    }

    fn parse_variant(tokens: &mut Tokenizer<'a>, docs: Docs<'a>) -> Result<Self> {
        tokens.expect(Token::Variant)?;
        let name = parse_id(tokens)?;
        let ty = Type::Variant(Variant {
            span: name.span,
            cases: parse_list(
                tokens,
                Token::LeftBrace,
                Token::RightBrace,
                |docs, tokens| {
                    let name = parse_id(tokens)?;
                    let ty = if tokens.eat(Token::LeftParen)? {
                        let ty = Type::parse(tokens)?;
                        tokens.expect(Token::RightParen)?;
                        Some(ty)
                    } else {
                        None
                    };
                    Ok(Case { docs, name, ty })
                },
            )?,
        });
        Ok(TypeDef { docs, name, ty })
    }

    fn parse_union(tokens: &mut Tokenizer<'a>, docs: Docs<'a>) -> Result<Self> {
        tokens.expect(Token::Union)?;
        let name = parse_id(tokens)?;
        let ty = Type::Union(Union {
            span: name.span,
            cases: parse_list(
                tokens,
                Token::LeftBrace,
                Token::RightBrace,
                |docs, tokens| {
                    let ty = Type::parse(tokens)?;
                    Ok(UnionCase { docs, ty })
                },
            )?,
        });
        Ok(TypeDef { docs, name, ty })
    }

    fn parse_enum(tokens: &mut Tokenizer<'a>, docs: Docs<'a>) -> Result<Self> {
        tokens.expect(Token::Enum)?;
        let name = parse_id(tokens)?;
        let ty = Type::Enum(Enum {
            span: name.span,
            cases: parse_list(
                tokens,
                Token::LeftBrace,
                Token::RightBrace,
                |docs, tokens| {
                    let name = parse_id(tokens)?;
                    Ok(EnumCase { docs, name })
                },
            )?,
        });
        Ok(TypeDef { docs, name, ty })
    }
}

impl<'a> Value<'a> {
    fn parse(tokens: &mut Tokenizer<'a>, docs: Docs<'a>) -> Result<Self> {
        let name = match tokens.next()? {
            Some((_, Token::Static)) => None,
            Some((span, Token::Id)) => Some(Id {
                name: tokens.parse_id(span)?,
                span,
            }),
            Some((span, Token::ExplicitId)) => Some(Id {
                name: tokens.parse_explicit_id(span)?,
                span,
            }),
            other => Err(err_expected(tokens, "static or an identifier", other))?,
        };

        let (name, kind) = match name {
            Some(name) => {
                tokens.expect(Token::Colon)?;
                let kind = ValueKind::parse_func(tokens)?;
                (name, kind)
            }
            None => {
                let name = parse_id(tokens)?;
                tokens.expect(Token::Colon)?;
                let kind = ValueKind::parse_static(tokens)?;
                (name, kind)
            }
        };
        Ok(Value { docs, name, kind })
    }
}

fn parse_id<'a>(tokens: &mut Tokenizer<'a>) -> Result<Id<'a>> {
    match tokens.next()? {
        Some((span, Token::Id)) => Ok(Id {
            name: tokens.parse_id(span)?,
            span,
        }),
        Some((span, Token::ExplicitId)) => Ok(Id {
            name: tokens.parse_explicit_id(span)?,
            span,
        }),
        other => Err(err_expected(tokens, "an identifier or string", other).into()),
    }
}

fn parse_opt_version(tokens: &mut Tokenizer<'_>) -> Result<Option<(Span, Version)>> {
    if !tokens.eat(Token::At)? {
        return Ok(None);
    }
    let start = tokens.expect(Token::Integer)?.start;
    tokens.expect(Token::Period)?;
    tokens.expect(Token::Integer)?;
    tokens.expect(Token::Period)?;
    let end = tokens.expect(Token::Integer)?.end;
    let mut span = Span { start, end };
    eat_ids(tokens, Token::Minus, &mut span)?;
    eat_ids(tokens, Token::Plus, &mut span)?;
    let string = tokens.get_span(span);
    let version = Version::parse(string).map_err(|e| Error {
        span,
        msg: e.to_string(),
    })?;
    return Ok(Some((span, version)));

    fn eat_ids(tokens: &mut Tokenizer<'_>, prefix: Token, end: &mut Span) -> Result<()> {
        if !tokens.eat(prefix)? {
            return Ok(());
        }
        loop {
            match tokens.next()? {
                Some((span, Token::Id)) | Some((span, Token::Integer)) => end.end = span.end,
                other => break Err(err_expected(tokens, "an id or integer", other).into()),
            }

            // If there's no trailing period, then this semver identifier is
            // done.
            let mut clone = tokens.clone();
            if !clone.eat(Token::Period)? {
                break Ok(());
            }

            // If there's more to the identifier, then eat the period for real
            // and continue
            if clone.eat(Token::Id)? || clone.eat(Token::Integer)? {
                tokens.eat(Token::Period)?;
                continue;
            }

            // Otherwise for something like `use foo:bar/baz@1.2.3+foo.{` stop
            // the parsing here.
            break Ok(());
        }
    }
}

fn parse_docs<'a>(tokens: &mut Tokenizer<'a>) -> Result<Docs<'a>> {
    let mut docs = Docs::default();
    let mut clone = tokens.clone();
    while let Some((span, token)) = clone.next_raw()? {
        match token {
            Token::Whitespace => {}
            Token::Comment => docs.docs.push(tokens.get_span(span).into()),
            _ => break,
        };
        *tokens = clone.clone();
    }
    Ok(docs)
}

impl<'a> Type<'a> {
    fn parse(tokens: &mut Tokenizer<'a>) -> Result<Self> {
        match tokens.next()? {
            Some((_span, Token::U8)) => Ok(Type::U8),
            Some((_span, Token::U16)) => Ok(Type::U16),
            Some((_span, Token::U32)) => Ok(Type::U32),
            Some((_span, Token::U64)) => Ok(Type::U64),
            Some((_span, Token::S8)) => Ok(Type::S8),
            Some((_span, Token::S16)) => Ok(Type::S16),
            Some((_span, Token::S32)) => Ok(Type::S32),
            Some((_span, Token::S64)) => Ok(Type::S64),
            Some((_span, Token::Float32)) => Ok(Type::Float32),
            Some((_span, Token::Float64)) => Ok(Type::Float64),
            Some((_span, Token::Char)) => Ok(Type::Char),

            // tuple<T, U, ...>
            Some((_span, Token::Tuple)) => {
                let types = parse_list(
                    tokens,
                    Token::LessThan,
                    Token::GreaterThan,
                    |_docs, tokens| Type::parse(tokens),
                )?;
                Ok(Type::Tuple(types))
            }

            Some((_span, Token::Bool)) => Ok(Type::Bool),
            Some((_span, Token::String_)) => Ok(Type::String),

            // list<T>
            Some((_span, Token::List)) => {
                tokens.expect(Token::LessThan)?;
                let ty = Type::parse(tokens)?;
                tokens.expect(Token::GreaterThan)?;
                Ok(Type::List(Box::new(ty)))
            }

            // option<T>
            Some((_span, Token::Option_)) => {
                tokens.expect(Token::LessThan)?;
                let ty = Type::parse(tokens)?;
                tokens.expect(Token::GreaterThan)?;
                Ok(Type::Option(Box::new(ty)))
            }

            // result<T, E>
            // result<_, E>
            // result<T>
            // result
            Some((_span, Token::Result_)) => {
                let mut ok = None;
                let mut err = None;

                if tokens.eat(Token::LessThan)? {
                    if tokens.eat(Token::Underscore)? {
                        tokens.expect(Token::Comma)?;
                        err = Some(Box::new(Type::parse(tokens)?));
                    } else {
                        ok = Some(Box::new(Type::parse(tokens)?));
                        if tokens.eat(Token::Comma)? {
                            err = Some(Box::new(Type::parse(tokens)?));
                        }
                    };
                    tokens.expect(Token::GreaterThan)?;
                };
                Ok(Type::Result(Result_ { ok, err }))
            }

            // future<T>
            // future
            Some((_span, Token::Future)) => {
                let mut ty = None;

                if tokens.eat(Token::LessThan)? {
                    ty = Some(Box::new(Type::parse(tokens)?));
                    tokens.expect(Token::GreaterThan)?;
                };
                Ok(Type::Future(ty))
            }

            // stream<T, Z>
            // stream<_, Z>
            // stream<T>
            // stream
            Some((_span, Token::Stream)) => {
                let mut element = None;
                let mut end = None;

                if tokens.eat(Token::LessThan)? {
                    if tokens.eat(Token::Underscore)? {
                        tokens.expect(Token::Comma)?;
                        end = Some(Box::new(Type::parse(tokens)?));
                    } else {
                        element = Some(Box::new(Type::parse(tokens)?));
                        if tokens.eat(Token::Comma)? {
                            end = Some(Box::new(Type::parse(tokens)?));
                        }
                    };
                    tokens.expect(Token::GreaterThan)?;
                };
                Ok(Type::Stream(Stream { element, end }))
            }

<<<<<<< HEAD
            // rc<T>
            Some((_span, Token::Rc)) => {
                tokens.expect(Token::LessThan)?;
                let ty = Box::new(Type::parse(tokens)?);
                tokens.expect(Token::GreaterThan)?;
                Ok(Type::Handle(Handle::Rc { ty }))
            }

            // owned<T>
            Some((_span, Token::Owned)) => {
                tokens.expect(Token::LessThan)?;
                let ty = Box::new(Type::parse(tokens)?);
                tokens.expect(Token::GreaterThan)?;
                Ok(Type::Handle(Handle::Owned { ty }))
            }

            // borrowed<T>
            Some((_span, Token::Borrowed)) => {
                tokens.expect(Token::LessThan)?;
                let ty = Box::new(Type::parse(tokens)?);
                tokens.expect(Token::GreaterThan)?;
                Ok(Type::Handle(Handle::Borrowed { ty }))
=======
            // shared<T>
            Some((_span, Token::Shared)) => {
                tokens.expect(Token::LessThan)?;
                let ty = Box::new(Type::parse(tokens)?);
                tokens.expect(Token::GreaterThan)?;
                Ok(Type::Handle(Handle::Shared { ty }))
>>>>>>> 7f018950
            }

            // `foo`
            Some((span, Token::Id)) => Ok(Type::Name(Id {
                name: tokens.parse_id(span)?.into(),
                span,
            })),
            // `%foo`
            Some((span, Token::ExplicitId)) => Ok(Type::Name(Id {
                name: tokens.parse_explicit_id(span)?.into(),
                span,
            })),

            other => Err(err_expected(tokens, "a type", other).into()),
        }
    }
}

fn parse_list<'a, T>(
    tokens: &mut Tokenizer<'a>,
    start: Token,
    end: Token,
    parse: impl FnMut(Docs<'a>, &mut Tokenizer<'a>) -> Result<T>,
) -> Result<Vec<T>> {
    tokens.expect(start)?;
    parse_list_trailer(tokens, end, parse)
}

fn parse_list_trailer<'a, T>(
    tokens: &mut Tokenizer<'a>,
    end: Token,
    mut parse: impl FnMut(Docs<'a>, &mut Tokenizer<'a>) -> Result<T>,
) -> Result<Vec<T>> {
    let mut items = Vec::new();
    loop {
        // get docs before we skip them to try to eat the end token
        let docs = parse_docs(tokens)?;

        // if we found an end token then we're done
        if tokens.eat(end)? {
            break;
        }

        let item = parse(docs, tokens)?;
        items.push(item);

        // if there's no trailing comma then this is required to be the end,
        // otherwise we go through the loop to try to get another item
        if !tokens.eat(Token::Comma)? {
            tokens.expect(end)?;
            break;
        }
    }
    Ok(items)
}

fn err_expected(
    tokens: &Tokenizer<'_>,
    expected: &'static str,
    found: Option<(Span, Token)>,
) -> Error {
    match found {
        Some((span, token)) => Error {
            span,
            msg: format!("expected {}, found {}", expected, token.describe()),
        },
        None => Error {
            span: Span {
                start: u32::try_from(tokens.input().len()).unwrap(),
                end: u32::try_from(tokens.input().len()).unwrap(),
            },
            msg: format!("expected {}, found eof", expected),
        },
    }
}

/// A listing of source files which are used to get parsed into an
/// [`UnresolvedPackage`].
#[derive(Clone, Default)]
pub struct SourceMap {
    sources: Vec<Source>,
    offset: u32,
}

#[derive(Clone)]
struct Source {
    offset: u32,
    path: PathBuf,
    contents: String,
}

impl SourceMap {
    /// Creates a new empty source map.
    pub fn new() -> SourceMap {
        SourceMap::default()
    }

    /// Reads the file `path` on the filesystem and appends its contents to this
    /// [`SourceMap`].
    pub fn push_file(&mut self, path: &Path) -> Result<()> {
        let contents = std::fs::read_to_string(path)
            .with_context(|| format!("failed to read file {path:?}"))?;
        self.push(path, contents);
        Ok(())
    }

    /// Appends the given contents with the given path into this source map.
    ///
    /// The `path` provided is not read from the filesystem and is instead only
    /// used during error messages. Each file added to a [`SourceMap`] is
    /// used to create the final parsed package namely by unioning all the
    /// interfaces and worlds defined together. Note that each file has its own
    /// personal namespace, however, for top-level `use` and such.
    pub fn push(&mut self, path: &Path, contents: impl Into<String>) {
        let mut contents = contents.into();
        if path.extension().and_then(|s| s.to_str()) == Some("md") {
            log::debug!("automatically unwrapping markdown container");
            contents = unwrap_md(&contents);
        }
        let new_offset = self.offset + u32::try_from(contents.len()).unwrap();
        self.sources.push(Source {
            offset: self.offset,
            path: path.to_path_buf(),
            contents,
        });
        self.offset = new_offset;

        fn unwrap_md(contents: &str) -> String {
            use pulldown_cmark::{CodeBlockKind, CowStr, Event, Options, Parser, Tag};

            let mut wit = String::new();
            let mut last_pos = 0;
            let mut in_wit_code_block = false;
            Parser::new_ext(contents, Options::empty())
                .into_offset_iter()
                .for_each(|(event, range)| match (event, range) {
                    (
                        Event::Start(Tag::CodeBlock(CodeBlockKind::Fenced(CowStr::Borrowed(
                            "wit",
                        )))),
                        _,
                    ) => {
                        in_wit_code_block = true;
                    }
                    (Event::Text(text), range) if in_wit_code_block => {
                        // Ensure that offsets are correct by inserting newlines to
                        // cover the Markdown content outside of wit code blocks.
                        for _ in contents[last_pos..range.start].lines() {
                            wit.push('\n');
                        }
                        wit.push_str(&text);
                        last_pos = range.end;
                    }
                    (
                        Event::End(Tag::CodeBlock(CodeBlockKind::Fenced(CowStr::Borrowed("wit")))),
                        _,
                    ) => {
                        in_wit_code_block = false;
                    }
                    _ => {}
                });
            wit
        }
    }

    /// Parses the files added to this source map into an [`UnresolvedPackage`].
    pub fn parse(self) -> Result<UnresolvedPackage> {
        let mut doc = self.rewrite_error(|| {
            let mut resolver = Resolver::default();
            let mut srcs = self.sources.iter().collect::<Vec<_>>();
            srcs.sort_by_key(|src| &src.path);
            for src in srcs {
                let mut tokens = Tokenizer::new(&src.contents, src.offset)
                    .with_context(|| format!("failed to tokenize path: {}", src.path.display()))?;
                let ast = Ast::parse(&mut tokens)?;
                resolver.push(ast).with_context(|| {
                    format!("failed to start resolving path: {}", src.path.display())
                })?;
            }
            resolver.resolve()
        })?;
        doc.source_map = self;
        Ok(doc)
    }

    pub(crate) fn rewrite_error<F, T>(&self, f: F) -> Result<T>
    where
        F: FnOnce() -> Result<T>,
    {
        let err = match f() {
            Ok(t) => return Ok(t),
            Err(e) => e,
        };
        if let Some(parse) = err.downcast_ref::<Error>() {
            let msg = self.highlight_err(parse.span.start, Some(parse.span.end), parse);
            bail!("{msg}")
        }

        if let Some(lex) = err.downcast_ref::<lex::Error>() {
            let pos = match lex {
                lex::Error::Unexpected(at, _)
                | lex::Error::UnterminatedComment(at)
                | lex::Error::Wanted { at, .. }
                | lex::Error::InvalidCharInId(at, _)
                | lex::Error::IdPartEmpty(at)
                | lex::Error::InvalidEscape(at, _) => *at,
            };
            let msg = self.highlight_err(pos, None, lex);
            bail!("{msg}")
        }

        if let Some(sort) = err.downcast_ref::<toposort::Error>() {
            let span = match sort {
                toposort::Error::NonexistentDep { span, .. }
                | toposort::Error::Cycle { span, .. } => *span,
            };
            let msg = self.highlight_err(span.start, Some(span.end), sort);
            bail!("{msg}")
        }

        Err(err)
    }

    fn highlight_err(&self, start: u32, end: Option<u32>, err: impl fmt::Display) -> String {
        let i = match self.sources.binary_search_by_key(&start, |src| src.offset) {
            Ok(i) => i,
            Err(i) => i - 1,
        };
        let src = &self.sources[i];
        let start = usize::try_from(start - src.offset).unwrap();
        let end = end.map(|end| usize::try_from(end - src.offset).unwrap());
        let (line, col) = linecol_in(start, &src.contents);
        let snippet = src.contents.lines().nth(line).unwrap_or("");
        let mut msg = format!(
            "\
{err}
     --> {file}:{line}:{col}
      |
 {line:4} | {snippet}
      | {marker:>0$}",
            col + 1,
            file = src.path.display(),
            line = line + 1,
            col = col + 1,
            marker = "^",
        );
        if let Some(end) = end {
            if let Some(s) = src.contents.get(start..end) {
                for _ in s.chars().skip(1) {
                    msg.push('-');
                }
            }
        }
        return msg;

        fn linecol_in(pos: usize, text: &str) -> (usize, usize) {
            let mut cur = 0;
            // Use split_terminator instead of lines so that if there is a `\r`,
            // it is included in the offset calculation. The `+1` values below
            // account for the `\n`.
            for (i, line) in text.split_terminator('\n').enumerate() {
                if cur + line.len() + 1 > pos {
                    return (i, pos - cur);
                }
                cur += line.len() + 1;
            }
            (text.lines().count(), 0)
        }
    }

    /// Returns an iterator over all filenames added to this source map.
    pub fn source_files(&self) -> impl Iterator<Item = &Path> {
        self.sources.iter().map(|src| src.path.as_path())
    }
}

pub(crate) enum AstUsePath {
    Name(String),
    Package(crate::PackageName, String),
}

pub(crate) fn parse_use_path(s: &str) -> Result<AstUsePath> {
    let mut tokens = Tokenizer::new(s, 0)?;
    let path = UsePath::parse(&mut tokens)?;
    if tokens.next()?.is_some() {
        bail!("trailing tokens in path specifier");
    }
    Ok(match path {
        UsePath::Id(id) => AstUsePath::Name(id.name.to_string()),
        UsePath::Package { id, name } => {
            AstUsePath::Package(id.package_name(), name.name.to_string())
        }
    })
}<|MERGE_RESOLUTION|>--- conflicted
+++ resolved
@@ -209,6 +209,9 @@
             Some((_span, Token::Use)) => Use::parse(tokens).map(WorldItem::Use),
             Some((_span, Token::Type)) => TypeDef::parse(tokens, docs).map(WorldItem::Type),
             Some((_span, Token::Flags)) => TypeDef::parse_flags(tokens, docs).map(WorldItem::Type),
+            Some((_span, Token::Resource)) => {
+                TypeDef::parse_resource(tokens, docs).map(WorldItem::Type)
+            }
             Some((_span, Token::Resource)) => {
                 TypeDef::parse_resource(tokens, docs).map(WorldItem::Type)
             }
@@ -460,6 +463,8 @@
     List(Box<Type<'a>>),
     Handle(Handle<'a>),
     Resource(Resource<'a>),
+    Handle(Handle<'a>),
+    Resource(Resource<'a>),
     Record(Record<'a>),
     Flags(Flags<'a>),
     Variant(Variant<'a>),
@@ -473,13 +478,9 @@
 }
 
 enum Handle<'a> {
-<<<<<<< HEAD
     Rc { ty: Box<Type<'a>> },
     Owned { ty: Box<Type<'a>> },
     Borrowed { ty: Box<Type<'a>> },
-=======
-    Shared { ty: Box<Type<'a>> },
->>>>>>> 7f018950
 }
 
 struct Resource<'a> {
@@ -561,6 +562,7 @@
 
 enum ValueKind<'a> {
     Func(Func<'a>),
+    Static(Func<'a>),
     Static(Func<'a>),
 }
 
@@ -604,7 +606,11 @@
 
 impl<'a> ValueKind<'a> {
     fn parse_func(tokens: &mut Tokenizer<'a>) -> Result<ValueKind<'a>> {
+    fn parse_func(tokens: &mut Tokenizer<'a>) -> Result<ValueKind<'a>> {
         Func::parse(tokens).map(ValueKind::Func)
+    }
+    fn parse_static(tokens: &mut Tokenizer<'a>) -> Result<ValueKind<'a>> {
+        Func::parse(tokens).map(ValueKind::Static)
     }
     fn parse_static(tokens: &mut Tokenizer<'a>) -> Result<ValueKind<'a>> {
         Func::parse(tokens).map(ValueKind::Static)
@@ -623,6 +629,9 @@
             }
             Some((_span, Token::Variant)) => {
                 TypeDef::parse_variant(tokens, docs).map(InterfaceItem::TypeDef)
+            }
+            Some((_span, Token::Resource)) => {
+                TypeDef::parse_resource(tokens, docs).map(InterfaceItem::TypeDef)
             }
             Some((_span, Token::Resource)) => {
                 TypeDef::parse_resource(tokens, docs).map(InterfaceItem::TypeDef)
@@ -663,6 +672,20 @@
                     let name = parse_id(tokens)?;
                     Ok(Flag { docs, name })
                 },
+            )?,
+        });
+        Ok(TypeDef { docs, name, ty })
+    }
+
+    fn parse_resource(tokens: &mut Tokenizer<'a>, docs: Docs<'a>) -> Result<Self> {
+        tokens.expect(Token::Resource)?;
+        let name = parse_id(tokens)?;
+        let ty = Type::Resource(Resource {
+            methods: parse_list(
+                tokens,
+                Token::LeftBrace,
+                Token::RightBrace,
+                |docs, tokens| Ok(Value::parse(tokens, docs)?),
             )?,
         });
         Ok(TypeDef { docs, name, ty })
@@ -791,6 +814,32 @@
                 (name, kind)
             }
         };
+        let name = match tokens.next()? {
+            Some((_, Token::Static)) => None,
+            Some((span, Token::Id)) => Some(Id {
+                name: tokens.parse_id(span)?,
+                span,
+            }),
+            Some((span, Token::ExplicitId)) => Some(Id {
+                name: tokens.parse_explicit_id(span)?,
+                span,
+            }),
+            other => Err(err_expected(tokens, "static or an identifier", other))?,
+        };
+
+        let (name, kind) = match name {
+            Some(name) => {
+                tokens.expect(Token::Colon)?;
+                let kind = ValueKind::parse_func(tokens)?;
+                (name, kind)
+            }
+            None => {
+                let name = parse_id(tokens)?;
+                tokens.expect(Token::Colon)?;
+                let kind = ValueKind::parse_static(tokens)?;
+                (name, kind)
+            }
+        };
         Ok(Value { docs, name, kind })
     }
 }
@@ -976,7 +1025,6 @@
                 Ok(Type::Stream(Stream { element, end }))
             }
 
-<<<<<<< HEAD
             // rc<T>
             Some((_span, Token::Rc)) => {
                 tokens.expect(Token::LessThan)?;
@@ -999,14 +1047,6 @@
                 let ty = Box::new(Type::parse(tokens)?);
                 tokens.expect(Token::GreaterThan)?;
                 Ok(Type::Handle(Handle::Borrowed { ty }))
-=======
-            // shared<T>
-            Some((_span, Token::Shared)) => {
-                tokens.expect(Token::LessThan)?;
-                let ty = Box::new(Type::parse(tokens)?);
-                tokens.expect(Token::GreaterThan)?;
-                Ok(Type::Handle(Handle::Shared { ty }))
->>>>>>> 7f018950
             }
 
             // `foo`
